const express = require("express");
const bodyParser = require("body-parser");
const mysql = require("mysql2"); // Updated to use mysql2
const bcrypt = require("bcrypt");
const jwt = require("jsonwebtoken");
require("dotenv").config();

const app = express();
const port = process.env.PORT || 3000;

// Middleware
app.use(bodyParser.urlencoded({ extended: true }));
app.use(bodyParser.json());
app.use(express.static(__dirname));

const WebSocket = require("ws");
const wss = new WebSocket.Server({ port: 8080 });

wss.on("connection", (ws) => {
  console.log("Client connected");
  ws.on("close", () => console.log("Client disconnected"));
});

function broadcastIncomeUpdate(userId, amount) {
  wss.clients.forEach((client) => {
    if (client.readyState === WebSocket.OPEN) {
      client.send(JSON.stringify({ userId, amount }));
    }
  });
}
// JWT Authentication Middleware
const authenticateJWT = (req, res, next) => {
  const authHeader = req.headers.authorization;

  if (authHeader) {
    const token = authHeader.split(" ")[1];

    jwt.verify(token, process.env.JWT_SECRET, (err, user) => {
      if (err) return res.sendStatus(403);
      req.user = user;
      next();
    });
  } else {
    res.sendStatus(401);
  }
};

// Routes
app.get("/", (req, res) => {
  res.sendFile(__dirname + "/login.html");
});

app.get("/home", (req, res) => {
  res.sendFile(__dirname + "/homepage.html");
});

app.post("/signup", (req, res) => {
  const { username, email, password } = req.body;
  insertUserData(username, email, password, res);
});

app.post("/signin", (req, res) => {
  const { username, password } = req.body;
  const ip = req.ip || req.connection.remoteAddress;

  if (!username || !password) {
    return res
      .status(400)
      .json({ message: "Username and password are required" });
  }

  authenticateUser(username, password, res, ip);
});

// API routes with authentication
app.post("/api/budgets", authenticateJWT, (req, res) => {
  const { frequency, category, amount } = req.body;
  const userId = req.user.userId;
  const ip = req.ip || req.connection.remoteAddress;

  if (!frequency || !category || !amount || isNaN(amount)) {
    return res.status(400).json({ message: "Invalid budget data" });
  }

  insertBudgetData(userId, frequency, category, amount, res, ip);
});

app.get("/api/budgets/:userId", authenticateJWT, (req, res) => {
  const userId = req.params.userId;
  const connection = createConnection();

  connection.connect((err) => {
    if (err) return handleError(res, "Database connection error", err);

    const query = "SELECT * FROM budgets WHERE user_id = ?";
    connection.query(query, [userId], (err, budgets) => {
      if (err) {
        console.error("Error fetching budgets:", err);
        connection.end();
        return res.status(500).json({ error: "Failed to fetch budgets" });
      }

      res.json(budgets);
      connection.end();
    });
  });
});

app.delete("/api/budgets/:id", authenticateJWT, (req, res) => {
  const budgetId = req.params.id;
  const userId = req.user.userId;
  const ip = req.ip || req.connection.remoteAddress;
  deleteBudgetData(budgetId, userId, res, ip);
});

app.post("/api/expenses", authenticateJWT, (req, res) => {
  const { date, description, category, amount } = req.body;
  const userId = req.user.userId;
  const ip = req.ip || req.connection.remoteAddress;

  if (!date || !description || !category || !amount) {
    return res.status(400).json({ message: "All fields are required" });
  }

  const connection = createConnection();
  connection.connect((err) => {
    if (err) return handleError(res, "Database connection error", err);

    // First, get the user's income
    const incomeQuery = "SELECT amount FROM income WHERE user_id = ?";
    connection.query(incomeQuery, [userId], (err, incomeResults) => {
      if (err) {
        connection.end();
        return handleError(res, "Error checking income", err);
      }

      const income =
        incomeResults.length > 0 ? parseFloat(incomeResults[0].amount) : 0;

      // Then, get the total of current expenses
      const expensesQuery =
        "SELECT SUM(amount) as total FROM expenses WHERE user_id = ?";
      connection.query(expensesQuery, [userId], (err, expenseResults) => {
        if (err) {
          connection.end();
          return handleError(res, "Error checking existing expenses", err);
        }

        const currentExpenseTotal = expenseResults[0].total
          ? parseFloat(expenseResults[0].total)
          : 0;
        const newTotal = currentExpenseTotal + parseFloat(amount);

        // Check if adding this expense would exceed income
        if (newTotal > income) {
          connection.end();
          logUserActivity(
            userId,
            "EXPENSE_ERROR",
            `Attempted to add expense (${category}: KES ${amount}) that would exceed income (KES ${income})`,
            ip
          );
          return res.status(400).json({
            message: `Adding this expense would exceed your monthly income. 
            Total expenses would be KES ${newTotal.toFixed(
              2
            )}, but your income is KES ${income.toFixed(2)}.`,
          });
        }

        // Check if there's a budget for this category
        const checkBudgetQuery =
          "SELECT * FROM budgets WHERE user_id = ? AND category = ?";
        connection.query(
          checkBudgetQuery,
          [userId, category],
          (err, budgetResults) => {
            if (err) {
              connection.end();
              return handleError(res, "Error checking budget", err);
            }

            if (budgetResults.length === 0) {
              connection.end();
              logUserActivity(
                userId,
                "EXPENSE_ERROR",
                `Attempted to add expense for unbudgeted category: ${category}`,
                ip
              );
              return res.status(400).json({
                message: `No budget found for category '${category}'. Please add a budget first.`,
              });
            }

            // Check if this expense would exceed the category budget
            const budget = parseFloat(budgetResults[0].amount);

            // Get the total of expenses for this category
            const categoryExpensesQuery =
              "SELECT SUM(amount) as total FROM expenses WHERE user_id = ? AND category = ?";
            connection.query(
              categoryExpensesQuery,
              [userId, category],
              (err, categoryExpenseResults) => {
                if (err) {
                  connection.end();
                  return handleError(
                    res,
                    "Error checking category expenses",
                    err
                  );
                }

                const currentCategoryTotal = categoryExpenseResults[0].total
                  ? parseFloat(categoryExpenseResults[0].total)
                  : 0;
                const newCategoryTotal =
                  currentCategoryTotal + parseFloat(amount);

                // Check if adding this expense would exceed the category budget
                if (newCategoryTotal > budget) {
                  connection.end();
                  logUserActivity(
                    userId,
                    "EXPENSE_ERROR",
                    `Attempted to add expense (${category}: KES ${amount}) that would exceed category budget (KES ${budget})`,
                    ip
                  );
                  return res.status(400).json({
                    message: `This expense would exceed your budget for ${category}. 
                    Budget limit: KES ${budget.toFixed(2)}, 
                    Current total: KES ${currentCategoryTotal.toFixed(2)}, 
                    This expense: KES ${parseFloat(amount).toFixed(2)}, 
                    Would exceed by: KES ${(newCategoryTotal - budget).toFixed(
                      2
                    )}`,
                    error: "budget_exceeded",
                    categoryBudget: budget,
                    currentCategoryTotal: currentCategoryTotal,
                    newCategoryTotal: newCategoryTotal,
                  });
                }

                // Now insert the expense
                const query =
                  "INSERT INTO expenses (user_id, date, description, category, amount) VALUES (?, ?, ?, ?, ?)";
                connection.query(
                  query,
                  [userId, date, description, category, amount],
                  (err, result) => {
                    if (err) {
                      connection.end();
                      return handleError(res, "Error adding expense", err);
                    }

                    logUserActivity(
                      userId,
                      "EXPENSE_ADDED",
                      `Added expense - Category: ${category}, Amount: KES ${amount}, Description: ${description}`,
                      ip
                    );

                    // Return a response that includes whether budget is exceeded
                    res.json({
                      message: "Expense added successfully",
                      budgetExceeded: newCategoryTotal > budget,
                      categoryBudget: budget,
                      categoryTotal: newCategoryTotal,
                    });

                    connection.end();
                  }
                );
              }
            );
          }
        );
      });
    });
  });
});

app.get("/api/expenses/:userId", authenticateJWT, (req, res) => {
  const userId = req.params.userId;
  const connection = createConnection();

  connection.connect((err) => {
    if (err) return handleError(res, "Database connection error", err);

    const query = "SELECT * FROM expenses WHERE user_id = ? ORDER BY date DESC";
    connection.query(query, [userId], (err, expenses) => {
      if (err) {
        console.error("Error fetching expenses:", err);
        connection.end();
        return res.status(500).json({ error: "Failed to fetch expenses" });
      }

      // Group expenses by category
      const categoryGroups = {};
      const categoryTotals = {};
      const categoryCounts = {};
      let totalExpenses = 0;

      expenses.forEach((expense) => {
        const category = expense.category;

        // Initialize category arrays and counters if they don't exist
        if (!categoryGroups[category]) {
          categoryGroups[category] = [];
          categoryTotals[category] = 0;
          categoryCounts[category] = 0;
        }

        // Add expense to its category group
        categoryGroups[category].push(expense);

        // Update category totals and counts
        categoryTotals[category] += parseFloat(expense.amount);
        categoryCounts[category]++;

        // Update overall total
        totalExpenses += parseFloat(expense.amount);
      });

      // Format the response with the grouped data
      res.json({
        expenses: expenses, // Original array for backward compatibility
        categoryGroups: categoryGroups,
        categoryTotals: categoryTotals,
        categoryCounts: categoryCounts,
        totalExpenses: totalExpenses,
      });

      connection.end();
    });
  });
});

app.delete("/api/expenses/:id", authenticateJWT, (req, res) => {
  const expenseId = req.params.id;
  const userId = req.user.userId;
  const ip = req.ip || req.connection.remoteAddress;
  deleteExpenseData(expenseId, userId, res, ip);
});

app.post("/api/income", authenticateJWT, (req, res) => {
  try {
    const { amount } = req.body;
    const userId = req.user.userId;
    const ip = req.ip || req.connection.remoteAddress;

    if (!amount || isNaN(amount)) {
      return res.status(400).json({ message: "Invalid income amount" });
    }

    const connection = createConnection();
    connection.connect((err) => {
      if (err) {
        console.error("Database connection error:", err);
        return res.status(500).json({ error: "Database connection failed" });
      }

      // Check if income exists for user
      const checkQuery = "SELECT * FROM income WHERE user_id = ?";
      connection.query(checkQuery, [userId], (err, results) => {
        if (err) {
          console.error("Error checking existing income:", err);
          connection.end();
          return res
            .status(500)
            .json({ error: "Failed to check existing income" });
        }

        const query =
          results.length > 0
            ? "UPDATE income SET amount = ? WHERE user_id = ?"
            : "INSERT INTO income (user_id, amount) VALUES (?, ?)";

        const params = results.length > 0 ? [amount, userId] : [userId, amount];

        connection.query(query, params, (err) => {
          if (err) {
            console.error("Error updating income:", err);
            connection.end();
            return res.status(500).json({ error: "Failed to update income" });
          }

          logUserActivity(
            userId,
            results.length > 0 ? "INCOME_UPDATED" : "INCOME_ADDED",
            `${results.length > 0 ? "Updated" : "Added"} income: KES ${amount}`,
            ip
          );

          res.json({ message: "Income updated successfully", amount });
          connection.end();
        });
      });
    });
  } catch (error) {
    console.error("Error in /api/income:", error);
    res.status(500).json({ error: "Internal server error" });
  }
});

app.get("/api/income", authenticateJWT, (req, res) => {
  try {
    const userId = req.user.userId;
    const connection = createConnection();

    connection.connect((err) => {
      if (err) {
        console.error("Database connection error:", err);
        return res.status(500).json({ error: "Database connection failed" });
      }

      // Changed query to only select the amount column which definitely exists
      const query = "SELECT amount FROM income WHERE user_id = ?";
      connection.query(query, [userId], (err, results) => {
        if (err) {
          console.error("Error fetching income:", err);
          connection.end();
          return res.status(500).json({ error: "Failed to fetch income" });
        }

        const income = results.length > 0 ? results[0].amount : 0;
        // Use current timestamp instead of column value
        const modified_at = new Date().toISOString();

        res.json({ income, modified_at });
        connection.end();
      });
    });
  } catch (error) {
    console.error("Error in /api/income:", error);
    res.status(500).json({ error: "Internal server error" });
  }
});

// Get expenses for the current user
app.get("/getExpenses", authenticateJWT, async (req, res) => {
  try {
    const userId = req.user.userId;
    const query = "SELECT * FROM expenses WHERE user_id = ? ORDER BY date DESC";
    const connection = createConnection();

    connection.connect((err) => {
      if (err) return handleError(res, "Database connection error", err);

      connection.query(query, [userId], (err, results) => {
        if (err) {
          console.error("Error fetching expenses:", err);
          return handleError(res, "Error fetching expenses", err);
        }
        res.json(results);
        connection.end();
      });
    });
  } catch (error) {
    console.error("Error in getExpenses:", error);
    res.status(500).json({ message: "Internal server error" });
  }
});

// Function to check if a category is budgeted
function isCategoryBudgeted(connection, userId, category) {
  return new Promise((resolve, reject) => {
    const query =
      "SELECT COUNT(*) as count FROM budgets WHERE user_id = ? AND category = ?";
    connection.query(query, [userId, category], (err, results) => {
      if (err) {
        reject(err);
        return;
      }
      resolve(results[0].count > 0);
    });
  });
}

// Add a new expense
app.post("/addExpense", authenticateJWT, async (req, res) => {
  const { date, description, category, amount } = req.body;
  const userId = req.user.userId;
  const ip = req.ip || req.connection.remoteAddress;

  if (!date || !description || !category || !amount) {
    return res.status(400).json({ message: "All fields are required" });
  }

  const connection = createConnection();

  connection.connect((err) => {
    if (err) return handleError(res, "Database connection error", err);

    // First check if there's a budget for this category
    const checkBudgetQuery =
      "SELECT * FROM budgets WHERE user_id = ? AND category = ?";
    connection.query(
      checkBudgetQuery,
      [userId, category],
      (err, budgetResults) => {
        if (err) return handleError(res, "Error checking budget", err);

        if (budgetResults.length === 0) {
          logUserActivity(
            userId,
            "EXPENSE_ERROR",
            `Attempted to add expense for unbudgeted category: ${category}`,
            ip
          );
          return res.status(400).json({
            message: `No budget found for category '${category}'. Please add a budget first.`,
          });
        }

        const query =
          "INSERT INTO expenses (user_id, date, description, category, amount) VALUES (?, ?, ?, ?, ?)";
        connection.query(
          query,
          [userId, date, description, category, amount],
          (err, result) => {
            if (err) return handleError(res, "Error adding expense", err);

            logUserActivity(
              userId,
              "EXPENSE_ADDED",
              `Added expense - Category: ${category}, Amount: Ksh ${amount}, Description: ${description}`,
              ip
            );
            res.json({ message: "Expense added successfully" });
            connection.end();
          }
        );
      }
    );
  });
});

// Delete an expense
app.delete("/deleteExpense/:id", authenticateJWT, async (req, res) => {
  try {
    const expenseId = req.params.id;
    const userId = req.user.userId;
    const ip = req.ip || req.connection.remoteAddress;

    // First verify the expense belongs to the user
    const checkQuery = "SELECT * FROM expenses WHERE id = ? AND user_id = ?";
    const connection = createConnection();

    connection.connect((err) => {
      if (err) return handleError(res, "Database connection error", err);

      connection.query(checkQuery, [expenseId, userId], (err, results) => {
        if (err) {
          console.error("Error checking expense ownership:", err);
          connection.end();
          return handleError(res, "Error checking expense ownership", err);
        }

        if (results.length === 0) {
          connection.end();
          return res.status(404).json({ message: "Expense not found" });
        }

        // Delete the expense
        const query = "DELETE FROM expenses WHERE id = ? AND user_id = ?";
        connection.query(query, [expenseId, userId], (err, result) => {
          if (err) {
            console.error("Error deleting expense:", err);
            connection.end();
            return handleError(res, "Error deleting expense", err);
          }

          if (result.affectedRows === 0) {
            connection.end();
            return res.status(404).json({ message: "Expense not found" });
          }

          connection.end();
          logUserActivity(
            userId,
            "EXPENSE_DELETED",
            `Deleted expense - ID: ${expenseId}`,
            ip
          );
          res.json({ message: "Expense deleted successfully" });
        });
      });
    });
  } catch (error) {
    console.error("Error in deleteExpense:", error);
    res.status(500).json({ message: "Internal server error" });
  }
});

// Get budgets for a specific user
app.get("/getBudgets/:userId", authenticateJWT, (req, res) => {
  const userId = req.params.userId;
  const connection = createConnection();

  connection.connect((err) => {
    if (err) return handleError(res, "Database connection error", err);

    const query = "SELECT category, amount FROM budgets WHERE user_id = ?";
    connection.query(query, [userId], (err, budgets) => {
      if (err) {
        console.error("Error fetching budgets:", err);
        connection.end();
        return res.status(500).json({ error: "Failed to fetch budgets" });
      }

      res.json(budgets);
      connection.end();
    });
  });
});

// Get expenses for a specific user
app.get("/getExpenses/:userId", authenticateJWT, (req, res) => {
  const userId = req.params.userId;
  const connection = createConnection();

  connection.connect((err) => {
    if (err) return handleError(res, "Database connection error", err);

    const query = "SELECT category, amount FROM expenses WHERE user_id = ?";
    connection.query(query, [userId], (err, expenses) => {
      if (err) {
        console.error("Error fetching expenses:", err);
        connection.end();
        return res.status(500).json({ error: "Failed to fetch expenses" });
      }

      res.json(expenses);
      connection.end();
    });
  });
});

// Get dashboard summary for a specific user
app.get("/getDashboardSummary/:userId", authenticateJWT, (req, res) => {
  const userId = req.params.userId;
  const connection = createConnection();

  connection.connect((err) => {
    if (err) return handleError(res, "Database connection error", err);

    // Get total budgeted amount
    const budgetQuery =
      "SELECT SUM(amount) as totalBudgeted FROM budgets WHERE user_id = ?";
    connection.query(budgetQuery, [userId], (err, budgetResult) => {
      if (err) {
        connection.end();
        return handleError(res, "Error fetching budget total", err);
      }

      const totalBudgeted = budgetResult[0].totalBudgeted || 0;

      // Get total expenses
      const expenseQuery =
        "SELECT SUM(amount) as totalExpenses FROM expenses WHERE user_id = ?";
      connection.query(expenseQuery, [userId], (err, expenseResult) => {
        if (err) {
          connection.end();
          return handleError(res, "Error fetching expense total", err);
        }

        const totalExpenses = expenseResult[0].totalExpenses || 0;

        // Get user's income
        const incomeQuery = "SELECT amount FROM income WHERE user_id = ?";
        connection.query(incomeQuery, [userId], (err, incomeResult) => {
          if (err) {
            connection.end();
            return handleError(res, "Error fetching income", err);
          }

          const income = incomeResult[0]?.amount || 0;
          const remainingBudget = income - totalExpenses;

          res.json({
            income,
            totalBudgeted,
            totalExpenses,
            remainingBudget,
          });

          connection.end();
        });
      });
    });
  });
});

// Add the dashboard summary endpoint
app.get("/api/dashboardSummary/:userId", authenticateJWT, async (req, res) => {
  try {
    const userId = req.params.userId;

    // Verify the requesting user matches the userId parameter
    if (req.user.userId !== parseInt(userId)) {
      return res
        .status(403)
        .json({ error: "Unauthorized access to dashboard data" });
    }

    const connection = createConnection();

    connection.connect((err) => {
      if (err) {
        console.error("Database connection error:", err);
        return handleError(res, "Database connection failed", res, err);
      }

      // Get total budgeted amount
      const budgetQuery =
        "SELECT SUM(amount) as totalBudgeted FROM budgets WHERE user_id = ?";
      connection.query(budgetQuery, [userId], (err, budgetResult) => {
        if (err) {
          console.error("Error fetching budget total:", err);
          connection.end();
          return handleError(res, "Failed to fetch budget data", res, err);
        }

        const totalBudgeted = budgetResult[0].totalBudgeted || 0;

        // Get total expenses
        const expenseQuery =
          "SELECT SUM(amount) as totalExpenses FROM expenses WHERE user_id = ?";
        connection.query(expenseQuery, [userId], (err, expenseResult) => {
          if (err) {
            console.error("Error fetching expense total:", err);
            connection.end();
            return handleError(res, "Failed to fetch expense data", res, err);
          }

          const totalExpenses = expenseResult[0].totalExpenses || 0;

          // Get user's income
          const incomeQuery = "SELECT amount FROM income WHERE user_id = ?";
          connection.query(incomeQuery, [userId], (err, incomeResult) => {
            if (err) {
              console.error("Error fetching income:", err);
              connection.end();
              return handleError(res, "Failed to fetch income data", res, err);
            }

            const income = incomeResult.length > 0 ? incomeResult[0].amount : 0;
            const remainingBudget = income - totalExpenses;

            // Return the dashboard summary
            res.json({
              income,
              totalBudgeted,
              totalExpenses,
              remainingBudget,
              lastUpdated: new Date().toISOString(),
            });

            connection.end();
          });
        });
      });
    });
  } catch (error) {
    console.error("Error in /api/dashboardSummary:", error);
    res.status(500).json({ error: "Internal server error" });
  }
});

// Verify token endpoint
app.get("/api/verify-token", authenticateJWT, (req, res) => {
  // If we get here, it means the token was valid (authenticateJWT middleware passed)
  const userId = req.user.userId;
  const username = req.user.username;

  // Return user information
  res.json({
    valid: true,
    userId: userId,
    username: username,
  });
});

// Database functions

//1. authenticateUser
function authenticateUser(username, password, res, ip) {
  const connection = createConnection();

  connection.connect((err) => {
    if (err) return handleError(res, "Database connection error", err);

    const query = "SELECT * FROM users WHERE username = ?";
    connection.query(query, [username], (err, results) => {
      if (err) return handleError(res, "Error querying data", err);

      if (results.length === 0) {
        logUserActivity(
          null,
          "LOGIN_FAILED",
          `Failed login attempt for username: ${username}`,
          ip
        );
        return res
          .status(401)
          .json({ message: "Invalid username or password" });
      }

      const user = results[0];
      bcrypt.compare(password, user.password, (err, isMatch) => {
        if (err) return handleError(res, "Error comparing passwords", err);

        if (!isMatch) {
          logUserActivity(user.id, "LOGIN_FAILED", "Invalid password", ip);
          return res
            .status(401)
            .json({ message: "Invalid username or password" });
        }

        // Get user's income
        const incomeQuery = "SELECT amount FROM income WHERE user_id = ?";
        connection.query(incomeQuery, [user.id], (err, incomeResults) => {
          if (err) return handleError(res, "Error fetching income", err);

          const income = incomeResults.length > 0 ? incomeResults[0].amount : 0;

          const token = jwt.sign(
            { userId: user.id, username: user.username },
            process.env.JWT_SECRET,
            { expiresIn: "24h" }
          );

          logUserActivity(
            user.id,
            "LOGIN_SUCCESS",
            "User logged in successfully",
            ip
          );

          res.json({
            message: "Sign-in successful",
            token: token,
            userId: user.id,
            username: user.username,
            income: income,
          });
          connection.end();
        });
      });
    });
  });
}
//2. insertUserData
function insertUserData(username, email, password, res) {
  const connection = createConnection();

  connection.connect((err) => {
    if (err) return handleError(res, "Database connection error", err);

    // Check if username or email already exists
    const checkQuery = "SELECT * FROM users WHERE username = ? OR email = ?";
    connection.query(checkQuery, [username, email], (err, results) => {
      if (err) return handleError(res, "Error checking existing user", err);

      if (results.length > 0) {
        return res
          .status(400)
          .json({ message: "Username or email already exists" });
      }

      bcrypt.hash(password, 10, (err, hash) => {
        if (err) return handleError(res, "Error hashing password", err);

        const query =
          "INSERT INTO users (username, email, password) VALUES (?, ?, ?)";
        connection.query(query, [username, email, hash], (err, result) => {
          if (err) return handleError(res, "Error inserting data", err);

          res.json({ message: "User registered successfully" });
          connection.end();
        });
      });
    });
  });
}

//3. insertBudgetData
function insertBudgetData(userId, frequency, category, amount, res, ip) {
  if (!frequency || !category || !amount || isNaN(amount)) {
    return res.status(400).json({ message: "Invalid budget data" });
  }

  const connection = createConnection();

  connection.connect((err) => {
    if (err) return handleError(res, "Database connection error", err);

    // First check if the budget amount exceeds monthly income
    const incomeQuery = "SELECT amount FROM income WHERE user_id = ?";
    connection.query(incomeQuery, [userId], (err, incomeResults) => {
      if (err) return handleError(res, "Error checking income", err);

      const monthlyIncome =
        incomeResults.length > 0 ? incomeResults[0].amount : 0;
      const budgetAmount = parseFloat(amount);

      if (budgetAmount > monthlyIncome) {
        connection.end();
        logUserActivity(
          userId,
          "BUDGET_ERROR",
          `Attempted to add budget (${category}: Ksh ${budgetAmount}) exceeding income (Ksh ${monthlyIncome})`,
          ip
        );
        return res.status(400).json({
          message: `Budget amount (Ksh ${budgetAmount.toFixed(
            2
          )}) cannot exceed your monthly income (Ksh ${monthlyIncome.toFixed(
            2
          )})`,
        });
      }

      // Check if budget for this category already exists
      const checkQuery =
        "SELECT * FROM budgets WHERE user_id = ? AND category = ?";
      connection.query(checkQuery, [userId, category], (err, results) => {
        if (err) return handleError(res, "Error checking existing budget", err);

        if (results.length > 0) {
          logUserActivity(
            userId,
            "BUDGET_ERROR",
            `Attempted to add duplicate budget for category: ${category}`,
            ip
          );
          return res.status(400).json({
            message: `A budget for ${category} already exists. Please update the existing budget instead.`,
          });
        }

        // If no existing budget found, insert the new one
        const query =
          "INSERT INTO budgets (user_id, frequency, category, amount) VALUES (?, ?, ?, ?)";
        connection.query(
          query,
          [userId, frequency, category, amount],
          (err, result) => {
            if (err) return handleError(res, "Error inserting data", err);

            logUserActivity(
              userId,
              "BUDGET_ADDED",
              `Added new budget - Category: ${category}, Amount: Ksh ${amount}, Frequency: ${frequency}`,
              ip
            );
            res.json({ message: "Budget added successfully" });
            connection.end();
          }
        );
      });
    });
  });
}

//4. Expense routes
function insertExpenseData(
  userId,
  date,
  description,
  category,
  amount,
  res,
  ip
) {
  if (!date || !description || !category || !amount || isNaN(amount)) {
    return res.status(400).json({ message: "Invalid expense data" });
  }

  const connection = createConnection();
  connection.connect((err) => {
    if (err) return handleError(res, "Database connection error", err);

    // First check if there's a budget for this category
    const checkBudgetQuery =
      "SELECT * FROM budgets WHERE user_id = ? AND category = ?";
    connection.query(
      checkBudgetQuery,
      [userId, category],
      (err, budgetResults) => {
        if (err) return handleError(res, "Error checking budget", err);

        if (budgetResults.length === 0) {
          logUserActivity(
            userId,
            "EXPENSE_ERROR",
            `Attempted to add expense for unbudgeted category: ${category}`,
            ip
          );
          return res.status(400).json({
            message: `No budget found for category '${category}'. Please add a budget first.`,
          });
        }

        const query =
          "INSERT INTO expenses (user_id, date, description, category, amount) VALUES (?, ?, ?, ?, ?)";
        connection.query(
          query,
          [userId, date, description, category, amount],
          (err, result) => {
            if (err) return handleError(res, "Error inserting data", err);

            logUserActivity(
              userId,
              "EXPENSE_ADDED",
              `Added expense - Category: ${category}, Amount: Ksh ${amount}, Description: ${description}`,
              ip
            );
            res.json({ message: "Expense added successfully" });
            connection.end();
          }
        );
      }
    );
  });
}

//5. getExpensesData
function getExpensesData(userId, res) {
  const connection = createConnection();
  connection.connect((err) => {
    if (err) return handleError(res, "Database connection error", err);
    const query = "SELECT * FROM expenses WHERE user_id = ?";
    connection.query(query, [userId], (err, results) => {
      if (err) return handleError(res, "Error fetching expenses", err);
      res.json(results);
      connection.end();
    });
  });
}

//6. deleteExpenseData
function deleteExpenseData(expenseId, userId, res, ip) {
  const connection = createConnection();
  connection.connect((err) => {
    if (err) return handleError(res, "Database connection error", err);

    // First verify the expense belongs to the user
    const checkQuery = "SELECT * FROM expenses WHERE id = ? AND user_id = ?";
    connection.query(checkQuery, [expenseId, userId], (err, results) => {
      if (err) return handleError(res, "Error checking expense ownership", err);

      if (results.length === 0) {
        connection.end();
        return res.status(404).json({ message: "Expense not found" });
      }

      // Delete the expense
      const query = "DELETE FROM expenses WHERE id = ? AND user_id = ?";
      connection.query(query, [expenseId, userId], (err, result) => {
        if (err) return handleError(res, "Error deleting expense", err);

        logUserActivity(
          userId,
          "EXPENSE_DELETED",
          `Deleted expense - ID: ${expenseId}`,
          ip
        );

        res.json({ message: "Expense deleted successfully" });
        connection.end();
      });
    });
  });
}

//7. updateExpenseData
function updateExpenseData(
  expenseId,
  date,
  description,
  category,
  amount,
  res
) {
  const connection = createConnection();
  connection.connect((err) => {
    if (err) return handleError(res, "Database connection error", err);
    const query =
      "UPDATE expenses SET date = ?, description = ?, category = ?, amount = ? WHERE id = ?";
    connection.query(
      query,
      [date, description, category, amount, expenseId],
      (err, result) => {
        if (err) return handleError(res, "Error updating expense", err);
        res.json({ message: "Expense updated successfully" });
        connection.end();
      }
    );
  });
}

//8. getExpenseSummaryData
function getExpenseSummaryData(userId, res) {
  const connection = createConnection();
  connection.connect((err) => {
    if (err) return handleError(res, "Database connection error", err);
    const query =
      "SELECT SUM(amount) as total_amount FROM expenses WHERE user_id = ?";
    connection.query(query, [userId], (err, results) => {
      if (err) return handleError(res, "Error fetching expense summary", err);
      res.json(results[0]);
      connection.end();
    });
  });
}

// Function to delete budget data
function deleteBudgetData(budgetId, userId, res, ip) {
  const connection = createConnection();

  connection.connect((err) => {
    if (err) return handleError(res, "Database connection error", err);

    const query = "DELETE FROM budgets WHERE id = ? AND user_id = ?";
    connection.query(query, [budgetId, userId], (err, result) => {
      if (err) {
        console.error("Error deleting budget:", err);
        connection.end();
        return handleError(res, "Failed to delete budget", err);
      }

      if (result.affectedRows === 0) {
        connection.end();
        return res.status(404).json({ message: "Budget not found" });
      }

      logUserActivity(
        userId,
        "BUDGET_DELETED",
        `Deleted budget - ID: ${budgetId}`,
        ip
      );

      res.json({ message: "Budget deleted successfully" });
      connection.end();
    });
  });
}

// Create user_logs table
function logUserActivity(userId, action, details, ip, callback) {
  const connection = createConnection();

  connection.connect((err) => {
    if (err) {
      console.error("Error connecting to database:", err);
      if (callback) callback(err);
      return;
    }

    const query =
      "INSERT INTO user_logs (user_id, action, details, ip_address) VALUES (?, ?, ?, ?)";
    connection.query(query, [userId, action, details, ip], (err, result) => {
      connection.end();
      if (err) {
        console.error("Error logging user activity:", err);
      }
      if (callback) callback(err, result);
    });
  });
}

// Helpers
function createConnection() {
  return mysql.createConnection({
    host: process.env.DB_HOST,
    user: process.env.DB_USER,
    password: process.env.DB_PASSWORD,
    database: process.env.DB_NAME,
  });
}

function handleError(res, message, err) {
  console.error(message, err);
  res.status(500).json({ message: "Internal server error" });
}

function sendInvalidCredentials(res) {
  res.status(401).json({ message: "Invalid username or password" });
}

// Database initialization
const connection = createConnection();
connection.connect((err) => {
  if (err) return console.error("Error connecting to MySQL:", err);

  const tables = [
    `CREATE TABLE IF NOT EXISTS users (
      id INT AUTO_INCREMENT PRIMARY KEY,
      username VARCHAR(255) NOT NULL UNIQUE,
      email VARCHAR(255) NOT NULL UNIQUE,
      password VARCHAR(255) NOT NULL
    )`,
    `CREATE TABLE IF NOT EXISTS budgets (
      id INT AUTO_INCREMENT PRIMARY KEY,
      user_id INT NOT NULL,
      frequency VARCHAR(50) NOT NULL,
      category VARCHAR(100) NOT NULL,
      amount DECIMAL(10,2) NOT NULL,
      created_at TIMESTAMP DEFAULT CURRENT_TIMESTAMP,
      FOREIGN KEY (user_id) REFERENCES users(id)
    )`,
    `CREATE TABLE IF NOT EXISTS expenses (
      id INT AUTO_INCREMENT PRIMARY KEY,
      user_id INT NOT NULL,
      date DATE NOT NULL,
      description TEXT,
      category VARCHAR(100) NOT NULL,
      amount DECIMAL(10,2) NOT NULL,
      created_at TIMESTAMP DEFAULT CURRENT_TIMESTAMP,
      FOREIGN KEY (user_id) REFERENCES users(id)
    )`,
    `CREATE TABLE IF NOT EXISTS income (
      id INT AUTO_INCREMENT PRIMARY KEY,
      user_id INT NOT NULL,
      amount DECIMAL(10,2) NOT NULL,
      created_at TIMESTAMP DEFAULT CURRENT_TIMESTAMP,
      modified_at TIMESTAMP DEFAULT CURRENT_TIMESTAMP ON UPDATE CURRENT_TIMESTAMP,
      FOREIGN KEY (user_id) REFERENCES users(id)
    )`,
    `CREATE TABLE IF NOT EXISTS user_logs (
      id INT AUTO_INCREMENT PRIMARY KEY,
      user_id INT,
      action VARCHAR(100) NOT NULL,
      details TEXT,
      ip_address VARCHAR(45),
      created_at TIMESTAMP DEFAULT CURRENT_TIMESTAMP,
      FOREIGN KEY (user_id) REFERENCES users(id)
    )`,
  ];

  tables.forEach((tableQuery) => {
    connection.query(tableQuery, (err) => {
      if (err) console.error("Error creating table:", err);
    });
  });

  // Add a migration to check for and add the modified_at column if it doesn't exist
  migrateIncomeTable();

  connection.end();
});

// Function to add modified_at column to income table if it doesn't exist
function migrateIncomeTable() {
  const connection = createConnection();
  connection.connect((err) => {
    if (err) {
      console.error("Error connecting to database for migration:", err);
      return;
    }
<<<<<<< HEAD
  });

function insertExpenseData(
  userId,
  date,
  description,
  category,
  amount,
  res,
  ip
) {
  const connection = createConnection();

  connection.connect((err) => {
    if (err) return handleError(res, "Database connection error", err);

    const query =
      "INSERT INTO expenses (user_id, date, description, category, amount) VALUES (?, ?, ?, ?, ?)";
    connection.query(
      query,
      [userId, date, description, category, amount],
      (err, result) => {
        if (err) return handleError(res, "Error inserting data", err);

        logUserActivity(
          userId,
          "EXPENSE_ADDED",
          `Added expense - Category: ${category}, Amount: Ksh ${amount}, Description: ${description}`,
          ip
        );
        res.json({ message: "Expense added successfully" });
        connection.end();
      }
    );
  });
}
=======

    // First check if the column exists
    const checkColumnQuery = `
      SELECT COLUMN_NAME 
      FROM INFORMATION_SCHEMA.COLUMNS 
      WHERE TABLE_SCHEMA = ? AND TABLE_NAME = 'income' AND COLUMN_NAME = 'modified_at'
    `;

    connection.query(
      checkColumnQuery,
      [process.env.DB_NAME],
      (err, results) => {
        if (err) {
          console.error("Error checking for column existence:", err);
          connection.end();
          return;
        }

        // If column doesn't exist, add it
        if (results.length === 0) {
          console.log("Adding missing modified_at column to income table...");
          const addColumnQuery = `
          ALTER TABLE income 
          ADD COLUMN modified_at TIMESTAMP DEFAULT CURRENT_TIMESTAMP ON UPDATE CURRENT_TIMESTAMP
        `;

          connection.query(addColumnQuery, (err) => {
            if (err) {
              console.error("Error adding modified_at column:", err);
            } else {
              console.log(
                "Successfully added modified_at column to income table"
              );
            }
            connection.end();
          });
        } else {
          console.log("modified_at column already exists in income table");
          connection.end();
        }
      }
    );
  });
}

// Start the server
app.listen(port, () => {
  console.log(`Server is running on port ${port}`);
});
>>>>>>> 43c7a9fa
<|MERGE_RESOLUTION|>--- conflicted
+++ resolved
@@ -1262,44 +1262,6 @@
       console.error("Error connecting to database for migration:", err);
       return;
     }
-<<<<<<< HEAD
-  });
-
-function insertExpenseData(
-  userId,
-  date,
-  description,
-  category,
-  amount,
-  res,
-  ip
-) {
-  const connection = createConnection();
-
-  connection.connect((err) => {
-    if (err) return handleError(res, "Database connection error", err);
-
-    const query =
-      "INSERT INTO expenses (user_id, date, description, category, amount) VALUES (?, ?, ?, ?, ?)";
-    connection.query(
-      query,
-      [userId, date, description, category, amount],
-      (err, result) => {
-        if (err) return handleError(res, "Error inserting data", err);
-
-        logUserActivity(
-          userId,
-          "EXPENSE_ADDED",
-          `Added expense - Category: ${category}, Amount: Ksh ${amount}, Description: ${description}`,
-          ip
-        );
-        res.json({ message: "Expense added successfully" });
-        connection.end();
-      }
-    );
-  });
-}
-=======
 
     // First check if the column exists
     const checkColumnQuery = `
@@ -1348,5 +1310,4 @@
 // Start the server
 app.listen(port, () => {
   console.log(`Server is running on port ${port}`);
-});
->>>>>>> 43c7a9fa
+});