--- conflicted
+++ resolved
@@ -17,12 +17,7 @@
     "jsonwebtoken": "^9.0.0",
     "mongoose": "^7.0.3",
     "mysql": "^2.18.1",
-<<<<<<< HEAD
-    "mysql2": "^3.14.0",
-    "ws": "^8.18.1"
-=======
     "bcrypt": "^5.1.0"
->>>>>>> 43c7a9fa
   },
   "devDependencies": {
     "jest": "^29.5.0",
